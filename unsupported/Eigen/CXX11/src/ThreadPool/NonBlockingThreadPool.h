--- conflicted
+++ resolved
@@ -113,17 +113,10 @@
   typedef typename Environment::EnvThread Thread;
 
   struct PerThread {
-<<<<<<< HEAD
-    bool inited;
-    NonBlockingThreadPoolTempl*  pool;  // Parent pool, or null for normal threads.
-    int thread_id;  // Worker thread index in pool.
-    unsigned rand;  // Random generator state.
-=======
     constexpr PerThread() : pool(NULL), index(-1), rand(0) { }
     NonBlockingThreadPoolTempl* pool;  // Parent pool, or null for normal threads.
-    unsigned index;         // Worker thread index in pool.
+    int thread_id;         // Worker thread index in pool.
     uint64_t rand;          // Random generator state.
->>>>>>> 361dbd24
   };
 
   Environment env_;
@@ -140,16 +133,10 @@
   void WorkerLoop(int thread_id) {
     PerThread* pt = GetPerThread();
     pt->pool = this;
-<<<<<<< HEAD
+    pt->rand = std::hash<std::thread::id>()(std::this_thread::get_id());
     pt->thread_id = thread_id;
     Queue* q = queues_[thread_id];
     EventCount::Waiter* waiter = &waiters_[thread_id];
-=======
-    pt->index = index;
-    pt->rand = std::hash<std::thread::id>()(std::this_thread::get_id());
-    Queue* q = queues_[index];
-    EventCount::Waiter* waiter = &waiters_[index];
->>>>>>> 361dbd24
     for (;;) {
       Task t = q->PopFront();
       if (!t.f) {
