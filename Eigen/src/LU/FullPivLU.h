--- conflicted
+++ resolved
@@ -14,7 +14,7 @@
 // the License, or (at your option) any later version.
 //
 // Eigen is distributed in the hope that it will be useful, but WITHOUT ANY
-// WARRANTY; without even the implied warranty of MERCHANTABILITY or FITNESS
+// // WARRANTY; without even the implied warranty of MERCHANTABILITY or FITNESS
 // FOR A PARTICULAR PURPOSE. See the GNU Lesser General Public License or the
 // GNU General Public License for more details.
 //
@@ -119,15 +119,8 @@
       *          diagonal coefficient of U.
       */
     RealScalar maxPivot() const { return m_maxpivot; }
-<<<<<<< HEAD
-
-    /** \returns a vector of integers, whose size is the number of rows of the matrix being decomposed,
-      * representing the P permutation i.e. the permutation of the rows. For its precise meaning,
-      * see the examples given in the documentation of class FullPivLU.
-=======
     
     /** \returns the permutation matrix P
->>>>>>> eeec7d84
       *
       * \sa permutationQ()
       */
