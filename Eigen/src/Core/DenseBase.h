// This file is part of Eigen, a lightweight C++ template library
// for linear algebra.
//
// Copyright (C) 2007-2010 Benoit Jacob <jacob.benoit.1@gmail.com>
// Copyright (C) 2008-2010 Gael Guennebaud <gael.guennebaud@inria.fr>
//
// This Source Code Form is subject to the terms of the Mozilla
// Public License v. 2.0. If a copy of the MPL was not distributed
// with this file, You can obtain one at http://mozilla.org/MPL/2.0/.

#ifndef EIGEN_DENSEBASE_H
#define EIGEN_DENSEBASE_H

namespace Eigen {

namespace internal {
  
// The index type defined by EIGEN_DEFAULT_DENSE_INDEX_TYPE must be a signed type.
// This dummy function simply aims at checking that at compile time.
static inline void check_DenseIndex_is_signed() {
  EIGEN_STATIC_ASSERT(NumTraits<DenseIndex>::IsSigned,THE_INDEX_TYPE_MUST_BE_A_SIGNED_TYPE); 
}

} // end namespace internal
  
/** \class DenseBase
  * \ingroup Core_Module
  *
  * \brief Base class for all dense matrices, vectors, and arrays
  *
  * This class is the base that is inherited by all dense objects (matrix, vector, arrays,
  * and related expression types). The common Eigen API for dense objects is contained in this class.
  *
  * \tparam Derived is the derived type, e.g., a matrix type or an expression.
  *
  * This class can be extended with the help of the plugin mechanism described on the page
  * \ref TopicCustomizingEigen by defining the preprocessor symbol \c EIGEN_DENSEBASE_PLUGIN.
  *
  * \sa \ref TopicClassHierarchy
  */
template<typename Derived> class DenseBase
#ifndef EIGEN_PARSED_BY_DOXYGEN
  : public internal::special_scalar_op_base<Derived,typename internal::traits<Derived>::Scalar,
                                     typename NumTraits<typename internal::traits<Derived>::Scalar>::Real>
#else
  : public DenseCoeffsBase<Derived>
#endif // not EIGEN_PARSED_BY_DOXYGEN
{
  public:
    using internal::special_scalar_op_base<Derived,typename internal::traits<Derived>::Scalar,
                typename NumTraits<typename internal::traits<Derived>::Scalar>::Real>::operator*;

    class InnerIterator;

    typedef typename internal::traits<Derived>::StorageKind StorageKind;

    /** \brief The type of indices 
      * \details To change this, \c \#define the preprocessor symbol \c EIGEN_DEFAULT_DENSE_INDEX_TYPE.
      * \sa \ref TopicPreprocessorDirectives.
      */
    typedef typename internal::traits<Derived>::Index Index; 

    typedef typename internal::traits<Derived>::Scalar Scalar;
    typedef typename internal::packet_traits<Scalar>::type PacketScalar;
    typedef typename NumTraits<Scalar>::Real RealScalar;

    typedef DenseCoeffsBase<Derived> Base;
    using Base::derived;
    using Base::const_cast_derived;
    using Base::rows;
    using Base::cols;
    using Base::size;
    using Base::rowIndexByOuterInner;
    using Base::colIndexByOuterInner;
    using Base::coeff;
    using Base::coeffByOuterInner;
    using Base::packet;
    using Base::packetByOuterInner;
    using Base::writePacket;
    using Base::writePacketByOuterInner;
    using Base::coeffRef;
    using Base::coeffRefByOuterInner;
    using Base::copyCoeff;
    using Base::copyCoeffByOuterInner;
    using Base::copyPacket;
    using Base::copyPacketByOuterInner;
    using Base::operator();
    using Base::operator[];
    using Base::x;
    using Base::y;
    using Base::z;
    using Base::w;
    using Base::stride;
    using Base::innerStride;
    using Base::outerStride;
    using Base::rowStride;
    using Base::colStride;
    typedef typename Base::CoeffReturnType CoeffReturnType;

    enum {

      RowsAtCompileTime = internal::traits<Derived>::RowsAtCompileTime,
        /**< The number of rows at compile-time. This is just a copy of the value provided
          * by the \a Derived type. If a value is not known at compile-time,
          * it is set to the \a Dynamic constant.
          * \sa MatrixBase::rows(), MatrixBase::cols(), ColsAtCompileTime, SizeAtCompileTime */

      ColsAtCompileTime = internal::traits<Derived>::ColsAtCompileTime,
        /**< The number of columns at compile-time. This is just a copy of the value provided
          * by the \a Derived type. If a value is not known at compile-time,
          * it is set to the \a Dynamic constant.
          * \sa MatrixBase::rows(), MatrixBase::cols(), RowsAtCompileTime, SizeAtCompileTime */


      SizeAtCompileTime = (internal::size_at_compile_time<internal::traits<Derived>::RowsAtCompileTime,
                                                   internal::traits<Derived>::ColsAtCompileTime>::ret),
        /**< This is equal to the number of coefficients, i.e. the number of
          * rows times the number of columns, or to \a Dynamic if this is not
          * known at compile-time. \sa RowsAtCompileTime, ColsAtCompileTime */

      MaxRowsAtCompileTime = internal::traits<Derived>::MaxRowsAtCompileTime,
        /**< This value is equal to the maximum possible number of rows that this expression
          * might have. If this expression might have an arbitrarily high number of rows,
          * this value is set to \a Dynamic.
          *
          * This value is useful to know when evaluating an expression, in order to determine
          * whether it is possible to avoid doing a dynamic memory allocation.
          *
          * \sa RowsAtCompileTime, MaxColsAtCompileTime, MaxSizeAtCompileTime
          */

      MaxColsAtCompileTime = internal::traits<Derived>::MaxColsAtCompileTime,
        /**< This value is equal to the maximum possible number of columns that this expression
          * might have. If this expression might have an arbitrarily high number of columns,
          * this value is set to \a Dynamic.
          *
          * This value is useful to know when evaluating an expression, in order to determine
          * whether it is possible to avoid doing a dynamic memory allocation.
          *
          * \sa ColsAtCompileTime, MaxRowsAtCompileTime, MaxSizeAtCompileTime
          */

      MaxSizeAtCompileTime = (internal::size_at_compile_time<internal::traits<Derived>::MaxRowsAtCompileTime,
                                                      internal::traits<Derived>::MaxColsAtCompileTime>::ret),
        /**< This value is equal to the maximum possible number of coefficients that this expression
          * might have. If this expression might have an arbitrarily high number of coefficients,
          * this value is set to \a Dynamic.
          *
          * This value is useful to know when evaluating an expression, in order to determine
          * whether it is possible to avoid doing a dynamic memory allocation.
          *
          * \sa SizeAtCompileTime, MaxRowsAtCompileTime, MaxColsAtCompileTime
          */

      IsVectorAtCompileTime = internal::traits<Derived>::MaxRowsAtCompileTime == 1
                           || internal::traits<Derived>::MaxColsAtCompileTime == 1,
        /**< This is set to true if either the number of rows or the number of
          * columns is known at compile-time to be equal to 1. Indeed, in that case,
          * we are dealing with a column-vector (if there is only one column) or with
          * a row-vector (if there is only one row). */

      Flags = internal::traits<Derived>::Flags,
        /**< This stores expression \ref flags flags which may or may not be inherited by new expressions
          * constructed from this one. See the \ref flags "list of flags".
          */

      IsRowMajor = int(Flags) & RowMajorBit, /**< True if this expression has row-major storage order. */

      InnerSizeAtCompileTime = int(IsVectorAtCompileTime) ? int(SizeAtCompileTime)
                             : int(IsRowMajor) ? int(ColsAtCompileTime) : int(RowsAtCompileTime),

      CoeffReadCost = internal::traits<Derived>::CoeffReadCost,
        /**< This is a rough measure of how expensive it is to read one coefficient from
          * this expression.
          */

      InnerStrideAtCompileTime = internal::inner_stride_at_compile_time<Derived>::ret,
      OuterStrideAtCompileTime = internal::outer_stride_at_compile_time<Derived>::ret
    };

    enum { ThisConstantIsPrivateInPlainObjectBase };

    /** \returns the number of nonzero coefficients which is in practice the number
      * of stored coefficients. */
    EIGEN_DEVICE_FUNC
    inline Index nonZeros() const { return size(); }
    /** \returns true if either the number of rows or the number of columns is equal to 1.
      * In other words, this function returns
      * \code rows()==1 || cols()==1 \endcode
      * \sa rows(), cols(), IsVectorAtCompileTime. */

    /** \returns the outer size.
      *
      * \note For a vector, this returns just 1. For a matrix (non-vector), this is the major dimension
      * with respect to the \ref TopicStorageOrders "storage order", i.e., the number of columns for a
      * column-major matrix, and the number of rows for a row-major matrix. */
    EIGEN_DEVICE_FUNC
    Index outerSize() const
    {
      return IsVectorAtCompileTime ? 1
           : int(IsRowMajor) ? this->rows() : this->cols();
    }

    /** \returns the inner size.
      *
      * \note For a vector, this is just the size. For a matrix (non-vector), this is the minor dimension
      * with respect to the \ref TopicStorageOrders "storage order", i.e., the number of rows for a 
      * column-major matrix, and the number of columns for a row-major matrix. */
    EIGEN_DEVICE_FUNC
    Index innerSize() const
    {
      return IsVectorAtCompileTime ? this->size()
           : int(IsRowMajor) ? this->cols() : this->rows();
    }

    /** Only plain matrices/arrays, not expressions, may be resized; therefore the only useful resize methods are
      * Matrix::resize() and Array::resize(). The present method only asserts that the new size equals the old size, and does
      * nothing else.
      */
    EIGEN_DEVICE_FUNC
    void resize(Index newSize)
    {
      EIGEN_ONLY_USED_FOR_DEBUG(newSize);
      eigen_assert(newSize == this->size()
                && "DenseBase::resize() does not actually allow to resize.");
    }
    /** Only plain matrices/arrays, not expressions, may be resized; therefore the only useful resize methods are
      * Matrix::resize() and Array::resize(). The present method only asserts that the new size equals the old size, and does
      * nothing else.
      */
    EIGEN_DEVICE_FUNC
    void resize(Index nbRows, Index nbCols)
    {
      EIGEN_ONLY_USED_FOR_DEBUG(nbRows);
      EIGEN_ONLY_USED_FOR_DEBUG(nbCols);
      eigen_assert(nbRows == this->rows() && nbCols == this->cols()
                && "DenseBase::resize() does not actually allow to resize.");
    }

#ifndef EIGEN_PARSED_BY_DOXYGEN

    /** \internal Represents a matrix with all coefficients equal to one another*/
    typedef CwiseNullaryOp<internal::scalar_constant_op<Scalar>,Derived> ConstantReturnType;
    /** \internal Represents a vector with linearly spaced coefficients that allows sequential access only. */
    typedef CwiseNullaryOp<internal::linspaced_op<Scalar,false>,Derived> SequentialLinSpacedReturnType;
    /** \internal Represents a vector with linearly spaced coefficients that allows random access. */
    typedef CwiseNullaryOp<internal::linspaced_op<Scalar,true>,Derived> RandomAccessLinSpacedReturnType;
    /** \internal the return type of MatrixBase::eigenvalues() */
    typedef Matrix<typename NumTraits<typename internal::traits<Derived>::Scalar>::Real, internal::traits<Derived>::ColsAtCompileTime, 1> EigenvaluesReturnType;

#endif // not EIGEN_PARSED_BY_DOXYGEN

    /** Copies \a other into *this. \returns a reference to *this. */
    template<typename OtherDerived>
    EIGEN_DEVICE_FUNC
    Derived& operator=(const DenseBase<OtherDerived>& other);

    /** Special case of the template operator=, in order to prevent the compiler
      * from generating a default operator= (issue hit with g++ 4.1)
      */
    EIGEN_DEVICE_FUNC
    Derived& operator=(const DenseBase& other);

    template<typename OtherDerived>
    EIGEN_DEVICE_FUNC
    Derived& operator=(const EigenBase<OtherDerived> &other);

    template<typename OtherDerived>
    EIGEN_DEVICE_FUNC
    Derived& operator+=(const EigenBase<OtherDerived> &other);

    template<typename OtherDerived>
    EIGEN_DEVICE_FUNC
    Derived& operator-=(const EigenBase<OtherDerived> &other);

    template<typename OtherDerived>
    EIGEN_DEVICE_FUNC
    Derived& operator=(const ReturnByValue<OtherDerived>& func);

#ifndef EIGEN_PARSED_BY_DOXYGEN
    /** Copies \a other into *this without evaluating other. \returns a reference to *this. */
    template<typename OtherDerived>
    EIGEN_DEVICE_FUNC
    Derived& lazyAssign(const DenseBase<OtherDerived>& other);
#endif // not EIGEN_PARSED_BY_DOXYGEN

    EIGEN_DEVICE_FUNC
    CommaInitializer<Derived> operator<< (const Scalar& s);

    template<unsigned int Added,unsigned int Removed>
    const Flagged<Derived, Added, Removed> flagged() const;

    template<typename OtherDerived>
    EIGEN_DEVICE_FUNC
    CommaInitializer<Derived> operator<< (const DenseBase<OtherDerived>& other);

    EIGEN_DEVICE_FUNC
    Eigen::Transpose<Derived> transpose();
<<<<<<< HEAD
    typedef const Transpose<const Derived> ConstTransposeReturnType;
    EIGEN_DEVICE_FUNC
=======
	typedef typename internal::add_const<Transpose<const Derived> >::type ConstTransposeReturnType;
>>>>>>> 20e535e1
    ConstTransposeReturnType transpose() const;
    EIGEN_DEVICE_FUNC
    void transposeInPlace();
#ifndef EIGEN_NO_DEBUG
  protected:
    template<typename OtherDerived>
    void checkTransposeAliasing(const OtherDerived& other) const;
  public:
#endif


    EIGEN_DEVICE_FUNC static const ConstantReturnType
    Constant(Index rows, Index cols, const Scalar& value);
    EIGEN_DEVICE_FUNC static const ConstantReturnType
    Constant(Index size, const Scalar& value);
    EIGEN_DEVICE_FUNC static const ConstantReturnType
    Constant(const Scalar& value);

    EIGEN_DEVICE_FUNC static const SequentialLinSpacedReturnType
    LinSpaced(Sequential_t, Index size, const Scalar& low, const Scalar& high);
    EIGEN_DEVICE_FUNC static const RandomAccessLinSpacedReturnType
    LinSpaced(Index size, const Scalar& low, const Scalar& high);
    EIGEN_DEVICE_FUNC static const SequentialLinSpacedReturnType
    LinSpaced(Sequential_t, const Scalar& low, const Scalar& high);
    EIGEN_DEVICE_FUNC static const RandomAccessLinSpacedReturnType
    LinSpaced(const Scalar& low, const Scalar& high);

    template<typename CustomNullaryOp> EIGEN_DEVICE_FUNC
    static const CwiseNullaryOp<CustomNullaryOp, Derived>
    NullaryExpr(Index rows, Index cols, const CustomNullaryOp& func);
    template<typename CustomNullaryOp> EIGEN_DEVICE_FUNC
    static const CwiseNullaryOp<CustomNullaryOp, Derived>
    NullaryExpr(Index size, const CustomNullaryOp& func);
    template<typename CustomNullaryOp> EIGEN_DEVICE_FUNC
    static const CwiseNullaryOp<CustomNullaryOp, Derived>
    NullaryExpr(const CustomNullaryOp& func);

    EIGEN_DEVICE_FUNC static const ConstantReturnType Zero(Index rows, Index cols);
    EIGEN_DEVICE_FUNC static const ConstantReturnType Zero(Index size);
    EIGEN_DEVICE_FUNC static const ConstantReturnType Zero();
    EIGEN_DEVICE_FUNC static const ConstantReturnType Ones(Index rows, Index cols);
    EIGEN_DEVICE_FUNC static const ConstantReturnType Ones(Index size);
    EIGEN_DEVICE_FUNC static const ConstantReturnType Ones();

    EIGEN_DEVICE_FUNC void fill(const Scalar& value);
    EIGEN_DEVICE_FUNC Derived& setConstant(const Scalar& value);
    EIGEN_DEVICE_FUNC Derived& setLinSpaced(Index size, const Scalar& low, const Scalar& high);
    EIGEN_DEVICE_FUNC Derived& setLinSpaced(const Scalar& low, const Scalar& high);
    EIGEN_DEVICE_FUNC Derived& setZero();
    EIGEN_DEVICE_FUNC Derived& setOnes();
    EIGEN_DEVICE_FUNC Derived& setRandom();

    template<typename OtherDerived> EIGEN_DEVICE_FUNC
    bool isApprox(const DenseBase<OtherDerived>& other,
                  const RealScalar& prec = NumTraits<Scalar>::dummy_precision()) const;
    EIGEN_DEVICE_FUNC 
    bool isMuchSmallerThan(const RealScalar& other,
                           const RealScalar& prec = NumTraits<Scalar>::dummy_precision()) const;
    template<typename OtherDerived> EIGEN_DEVICE_FUNC
    bool isMuchSmallerThan(const DenseBase<OtherDerived>& other,
                           const RealScalar& prec = NumTraits<Scalar>::dummy_precision()) const;

    EIGEN_DEVICE_FUNC bool isApproxToConstant(const Scalar& value, const RealScalar& prec = NumTraits<Scalar>::dummy_precision()) const;
    EIGEN_DEVICE_FUNC bool isConstant(const Scalar& value, const RealScalar& prec = NumTraits<Scalar>::dummy_precision()) const;
    EIGEN_DEVICE_FUNC bool isZero(const RealScalar& prec = NumTraits<Scalar>::dummy_precision()) const;
    EIGEN_DEVICE_FUNC bool isOnes(const RealScalar& prec = NumTraits<Scalar>::dummy_precision()) const;
    
    inline bool hasNaN() const;
    inline bool isFinite() const;

    EIGEN_DEVICE_FUNC
    inline Derived& operator*=(const Scalar& other);
    EIGEN_DEVICE_FUNC
    inline Derived& operator/=(const Scalar& other);

    typedef typename internal::add_const_on_value_type<typename internal::eval<Derived>::type>::type EvalReturnType;
    /** \returns the matrix or vector obtained by evaluating this expression.
      *
      * Notice that in the case of a plain matrix or vector (not an expression) this function just returns
      * a const reference, in order to avoid a useless copy.
      */
    EIGEN_DEVICE_FUNC
    EIGEN_STRONG_INLINE EvalReturnType eval() const
    {
      // Even though MSVC does not honor strong inlining when the return type
      // is a dynamic matrix, we desperately need strong inlining for fixed
      // size types on MSVC.
      return typename internal::eval<Derived>::type(derived());
    }

    /** swaps *this with the expression \a other.
      *
      */
    template<typename OtherDerived> EIGEN_DEVICE_FUNC
    void swap(const DenseBase<OtherDerived>& other,
              int = OtherDerived::ThisConstantIsPrivateInPlainObjectBase)
    {
      SwapWrapper<Derived>(derived()).lazyAssign(other.derived());
    }

    /** swaps *this with the matrix or array \a other.
      *
      */
    template<typename OtherDerived> EIGEN_DEVICE_FUNC
    void swap(PlainObjectBase<OtherDerived>& other)
    {
      SwapWrapper<Derived>(derived()).lazyAssign(other.derived());
    }


    EIGEN_DEVICE_FUNC inline const NestByValue<Derived> nestByValue() const;
    EIGEN_DEVICE_FUNC inline const ForceAlignedAccess<Derived> forceAlignedAccess() const;
    EIGEN_DEVICE_FUNC inline ForceAlignedAccess<Derived> forceAlignedAccess();
    template<bool Enable> EIGEN_DEVICE_FUNC
    inline const typename internal::conditional<Enable,ForceAlignedAccess<Derived>,Derived&>::type forceAlignedAccessIf() const;
    template<bool Enable> EIGEN_DEVICE_FUNC
    inline typename internal::conditional<Enable,ForceAlignedAccess<Derived>,Derived&>::type forceAlignedAccessIf();

    EIGEN_DEVICE_FUNC Scalar sum() const;
    EIGEN_DEVICE_FUNC Scalar mean() const;
    EIGEN_DEVICE_FUNC Scalar trace() const;

    EIGEN_DEVICE_FUNC Scalar prod() const;

    EIGEN_DEVICE_FUNC typename internal::traits<Derived>::Scalar minCoeff() const;
    EIGEN_DEVICE_FUNC typename internal::traits<Derived>::Scalar maxCoeff() const;

    template<typename IndexType> EIGEN_DEVICE_FUNC
    typename internal::traits<Derived>::Scalar minCoeff(IndexType* row, IndexType* col) const;
    template<typename IndexType> EIGEN_DEVICE_FUNC
    typename internal::traits<Derived>::Scalar maxCoeff(IndexType* row, IndexType* col) const;
    template<typename IndexType> EIGEN_DEVICE_FUNC
    typename internal::traits<Derived>::Scalar minCoeff(IndexType* index) const;
    template<typename IndexType> EIGEN_DEVICE_FUNC
    typename internal::traits<Derived>::Scalar maxCoeff(IndexType* index) const;

    template<typename BinaryOp>
    EIGEN_DEVICE_FUNC
    typename internal::result_of<BinaryOp(typename internal::traits<Derived>::Scalar)>::type
    redux(const BinaryOp& func) const;

    template<typename Visitor>
    EIGEN_DEVICE_FUNC
    void visit(Visitor& func) const;

    inline const WithFormat<Derived> format(const IOFormat& fmt) const;

    /** \returns the unique coefficient of a 1x1 expression */
    EIGEN_DEVICE_FUNC
    CoeffReturnType value() const
    {
      EIGEN_STATIC_ASSERT_SIZE_1x1(Derived)
      eigen_assert(this->rows() == 1 && this->cols() == 1);
      return derived().coeff(0,0);
    }

    bool all() const;
    bool any() const;
    Index count() const;

    typedef VectorwiseOp<Derived, Horizontal> RowwiseReturnType;
    typedef const VectorwiseOp<const Derived, Horizontal> ConstRowwiseReturnType;
    typedef VectorwiseOp<Derived, Vertical> ColwiseReturnType;
    typedef const VectorwiseOp<const Derived, Vertical> ConstColwiseReturnType;

    ConstRowwiseReturnType rowwise() const;
    RowwiseReturnType rowwise();
    ConstColwiseReturnType colwise() const;
    ColwiseReturnType colwise();

    static const CwiseNullaryOp<internal::scalar_random_op<Scalar>,Derived> Random(Index rows, Index cols);
    static const CwiseNullaryOp<internal::scalar_random_op<Scalar>,Derived> Random(Index size);
    static const CwiseNullaryOp<internal::scalar_random_op<Scalar>,Derived> Random();

    template<typename ThenDerived,typename ElseDerived>
    const Select<Derived,ThenDerived,ElseDerived>
    select(const DenseBase<ThenDerived>& thenMatrix,
           const DenseBase<ElseDerived>& elseMatrix) const;

    template<typename ThenDerived>
    inline const Select<Derived,ThenDerived, typename ThenDerived::ConstantReturnType>
    select(const DenseBase<ThenDerived>& thenMatrix, const typename ThenDerived::Scalar& elseScalar) const;

    template<typename ElseDerived>
    inline const Select<Derived, typename ElseDerived::ConstantReturnType, ElseDerived >
    select(const typename ElseDerived::Scalar& thenScalar, const DenseBase<ElseDerived>& elseMatrix) const;

    template<int p> RealScalar lpNorm() const;

    template<int RowFactor, int ColFactor>
    const Replicate<Derived,RowFactor,ColFactor> replicate() const;
    const Replicate<Derived,Dynamic,Dynamic> replicate(Index rowFacor,Index colFactor) const;

    typedef Reverse<Derived, BothDirections> ReverseReturnType;
    typedef const Reverse<const Derived, BothDirections> ConstReverseReturnType;
    ReverseReturnType reverse();
    ConstReverseReturnType reverse() const;
    void reverseInPlace();

#define EIGEN_CURRENT_STORAGE_BASE_CLASS Eigen::DenseBase
#   include "../plugins/BlockMethods.h"
#   ifdef EIGEN_DENSEBASE_PLUGIN
#     include EIGEN_DENSEBASE_PLUGIN
#   endif
#undef EIGEN_CURRENT_STORAGE_BASE_CLASS

#ifdef EIGEN2_SUPPORT

    Block<Derived> corner(CornerType type, Index cRows, Index cCols);
    const Block<Derived> corner(CornerType type, Index cRows, Index cCols) const;
    template<int CRows, int CCols>
    Block<Derived, CRows, CCols> corner(CornerType type);
    template<int CRows, int CCols>
    const Block<Derived, CRows, CCols> corner(CornerType type) const;

#endif // EIGEN2_SUPPORT


    // disable the use of evalTo for dense objects with a nice compilation error
    template<typename Dest>
    EIGEN_DEVICE_FUNC
    inline void evalTo(Dest& ) const
    {
      EIGEN_STATIC_ASSERT((internal::is_same<Dest,void>::value),THE_EVAL_EVALTO_FUNCTION_SHOULD_NEVER_BE_CALLED_FOR_DENSE_OBJECTS);
    }

  protected:
    /** Default constructor. Do nothing. */
    EIGEN_DEVICE_FUNC DenseBase()
    {
      /* Just checks for self-consistency of the flags.
       * Only do it when debugging Eigen, as this borders on paranoiac and could slow compilation down
       */
#ifdef EIGEN_INTERNAL_DEBUGGING
      EIGEN_STATIC_ASSERT((EIGEN_IMPLIES(MaxRowsAtCompileTime==1 && MaxColsAtCompileTime!=1, int(IsRowMajor))
                        && EIGEN_IMPLIES(MaxColsAtCompileTime==1 && MaxRowsAtCompileTime!=1, int(!IsRowMajor))),
                          INVALID_STORAGE_ORDER_FOR_THIS_VECTOR_EXPRESSION)
#endif
    }

  private:
    EIGEN_DEVICE_FUNC explicit DenseBase(int);
    EIGEN_DEVICE_FUNC DenseBase(int,int);
    template<typename OtherDerived> EIGEN_DEVICE_FUNC explicit DenseBase(const DenseBase<OtherDerived>&);
};

} // end namespace Eigen

#endif // EIGEN_DENSEBASE_H<|MERGE_RESOLUTION|>--- conflicted
+++ resolved
@@ -296,12 +296,8 @@
 
     EIGEN_DEVICE_FUNC
     Eigen::Transpose<Derived> transpose();
-<<<<<<< HEAD
-    typedef const Transpose<const Derived> ConstTransposeReturnType;
-    EIGEN_DEVICE_FUNC
-=======
-	typedef typename internal::add_const<Transpose<const Derived> >::type ConstTransposeReturnType;
->>>>>>> 20e535e1
+    typedef typename internal::add_const<Transpose<const Derived> >::type ConstTransposeReturnType;
+    EIGEN_DEVICE_FUNC
     ConstTransposeReturnType transpose() const;
     EIGEN_DEVICE_FUNC
     void transposeInPlace();
